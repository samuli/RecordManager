--- conflicted
+++ resolved
@@ -2607,13 +2607,8 @@
         global $configArray;
         $connectTimeout = isset($configArray['Mongo']['connect_timeout'])
             ? $configArray['Mongo']['connect_timeout'] : 300000;
-<<<<<<< HEAD
-        $cursorTimeout = isset($configArray['Mongo']['cursor_timeout'])
-            ? $configArray['Mongo']['cursor_timeout'] : 300000;
-=======
         $socketTimeout = isset($configArray['Mongo']['socket_timeout'])
             ? $configArray['Mongo']['socket_timeout'] : 300000;
->>>>>>> ccb6d354
         $url = $configArray['Mongo']['url'];
         $url .= strpos($url, '?') >= 0 ? '&' : '?';
         $url .= '_xpid=' . getmypid();
@@ -2621,11 +2616,7 @@
             $url,
             [
                 'connectTimeoutMS' => $connectTimeout,
-<<<<<<< HEAD
-                'cursorTimeoutMS' => $cursorTimeout
-=======
                 'socketTimeoutMS' => $socketTimeout
->>>>>>> ccb6d354
             ]
         );
         $this->db = $mongo->{$configArray['Mongo']['database']};
