<?php
/**
 * EAD 3 Record Class
 *
 * PHP version 7
 *
 * Copyright (C) The National Library of Finland 2012-2020.
 *
 * This program is free software; you can redistribute it and/or modify
 * it under the terms of the GNU General Public License version 2,
 * as published by the Free Software Foundation.
 *
 * This program is distributed in the hope that it will be useful,
 * but WITHOUT ANY WARRANTY; without even the implied warranty of
 * MERCHANTABILITY or FITNESS FOR A PARTICULAR PURPOSE.  See the
 * GNU General Public License for more details.
 *
 * You should have received a copy of the GNU General Public License
 * along with this program; if not, write to the Free Software
 * Foundation, Inc., 59 Temple Place, Suite 330, Boston, MA  02111-1307  USA
 *
 * @category DataManagement
 * @package  RecordManager
 * @author   Ere Maijala <ere.maijala@helsinki.fi>
 * @author   Jukka Lehmus <jlehmus@mappi.helsinki.fi>
 * @author   Samuli Sillanpää <samuli.sillanpaa@helsinki.fi>
 * @license  http://opensource.org/licenses/gpl-2.0.php GNU General Public License
 * @link     https://github.com/KDK-Alli/RecordManager
 */
namespace RecordManager\Finna\Record;

use RecordManager\Base\Utils\MetadataUtils;

/**
 * EAD 3 Record Class
 *
 * EAD 3 records with Finna specific functionality
 *
 * @category DataManagement
 * @package  RecordManager
 * @author   Ere Maijala <ere.maijala@helsinki.fi>
 * @author   Jukka Lehmus <jlehmus@mappi.helsinki.fi>
 * @author   Samuli Sillanpää <samuli.sillanpaa@helsinki.fi>
 * @license  http://opensource.org/licenses/gpl-2.0.php GNU General Public License
 * @link     https://github.com/KDK-Alli/RecordManager
 */
class Ead3 extends \RecordManager\Base\Record\Ead3
{
    use FinnaRecordTrait;

    /**
     * Archive fonds format
     *
     * @return string
     */
    protected $fondsType = 'Document/Arkisto';

    /**
     * Archive collection format
     *
     * @return string
     */
    protected $collectionType = 'Document/Kokoelma';

    /**
     * Undefined format type
     *
     * @return string
     */
    protected $undefinedType = 'Määrittämätön';

    /**
     * Return fields to be indexed in Solr
     *
     * @param \RecordManager\Base\Database\Database $db Database connection. Omit to
     *                                                  avoid database lookups for
     *                                                  related records.
     *
     * @return array
     */
    public function toSolrArray(\RecordManager\Base\Database\Database $db = null)
    {
        $data = parent::toSolrArray($db);
        $doc = $this->doc;

        if ($unitDateRange = $this->getDaterange()) {
            $startDateUnknown = $unitDateRange['startDateUnknown'];
            $unitDateRange = $unitDateRange['date'];

            $data['search_daterange_mv'][] = $data['unit_daterange']
                = MetadataUtils::dateRangeToStr($unitDateRange);

            $data['main_date_str'] = MetadataUtils::extractYear($unitDateRange[0]);
            $data['main_date'] = $this->validateDate($unitDateRange[0]);

            if (!$startDateUnknown) {
                // When startDate is known, Append year range to title
                // (only years, not the full dates)
                $startYear = MetadataUtils::extractYear($unitDateRange[0]);
                $endYear = MetadataUtils::extractYear($unitDateRange[1]);
                $yearRange = '';
                if ($startYear != '-9999') {
                    $yearRange = $startYear;
                }
                if ($endYear != $startYear) {
                    $yearRange .= '-';
                    if ($endYear != '9999') {
                        $yearRange .= $endYear;
                    }
                }
                if ($yearRange) {
                    $len = strlen($yearRange);
                    foreach (
                        ['title_full', 'title_sort', 'title', 'title_short']
                        as $field
                    ) {
                        if (substr($data[$field], -$len) != $yearRange
                            && substr($data[$field], -$len - 2) != "($yearRange)"
                        ) {
                            $data[$field] .= " ($yearRange)";
                        }
                    }
                }
            }
        }

        // Single-valued sequence for sorting
        if (isset($data['hierarchy_sequence'])) {
            $data['hierarchy_sequence_str'] = $data['hierarchy_sequence'];
        }

        $data['source_str_mv'] = $data['institution'] ?? $this->source;
        $data['datasource_str_mv'] = $this->source;

        // Digitized?
        if (isset($this->doc->did->daoset->dao)) {
            foreach ($this->doc->did->daoset->dao as $dao) {
                if ($dao->attributes()->{'href'}) {
                    $data['online_boolean'] = true;
                    // This is sort of special. Make sure to use source instead
                    // of datasource.
                    $data['online_str_mv'] = $data['source_str_mv'];
                    break;
                }
            }
        }
        if (isset($data['online_boolean'])
            && !isset($this->doc->accessrestrict->p)
        ) {
            $data['free_online_boolean'] = true;
        }

        if ($this->doc->did->unitid) {
            foreach ($this->doc->did->unitid as $i) {
                if ($i->attributes()->label == 'Analoginen') {
                    $idstr = (string)$i;
                    $p = strpos($idstr, '/');
                    $analogID = $p > 0
                        ? substr($idstr, $p + 1)
                        : $idstr;

                    $data['identifier'] = $analogID;
                }
            }
        }

        if (isset($doc->did->dimensions)) {
            // display measurements
            $data['measurements'] = (string)$doc->did->dimensions;
        }

        if (isset($doc->did->physdesc)) {
            foreach ($doc->did->physdesc as $physdesc) {
                if (isset($physdesc->attributes()->label)) {
                    $material[] = (string)$physdesc . ' '
                        . $physdesc->attributes()->label;
                } else {
                    $material[] = (string)$physdesc;
                }
            }
            $data['material'] = $material;
        }

        if (isset($doc->did->userestrict->p)) {
            $data['rights'] = (string)$doc->did->userestrict->p;
        } elseif (isset($doc->did->accessrestrict->p)) {
            $data['rights'] = (string)$doc->did->accessrestrict->p;
        }

        // Usage rights
        if ($rights = $this->getUsageRights()) {
            $data['usage_rights_str_mv'] = $rights;
        }

        $corporateAuthorIds = $this->getCorporateAuthorIds();
        if (isset($doc->controlaccess->name)) {
            $data['author'] = [];
            $data['author_role'] = [];
            $data['author_variant'] = [];
            $data['author_facet'] = [];
            $authorIds = $authorIdRoles = $author2Ids = $author2IdRoles = [];
            foreach ($doc->controlaccess->name as $name) {
                foreach ($name->part as $part) {
                    $id = $role = null;
                    $attr = $name->attributes();
                    if (isset($attr->relator)) {
                        $role = (string)$name->attributes()->relator;
                    }
                    if (isset($attr->identifier)) {
                        $id = (string)$name->attributes()->identifier;
                    }

                    switch ($part->attributes()->localtype) {
                    case 'Ensisijainen nimi':
                        $data['author'][] = (string)$part;
                        if (! isset($part->attributes()->lang)
                            || (string)$part->attributes()->lang === 'fin'
                        ) {
                            $data['author_facet'][] = (string)$part;
                        }
                        if ($id) {
                            $authorIds[] = $author2Ids[] = $id;
                            if ($role) {
                                $authorIdRoles[] = $author2IdRoles[]
                                    = $this->formatAuthorIdWithRole($id, $role);
                            }
                        }
                        break;
                    case 'Varianttinimi':
                    case 'Vaihtoehtoinen nimi':
                    case 'Vanhentunut nimi':
                        $data['author_variant'][] = (string)$part;
                        if ($id) {
                            $author2Ids[] = $id;
                            if ($role) {
                                $author2IdRoles[]
                                    = $this->formatAuthorIdWithRole($id, $role);
                            }
                        }

                        break;
                    }
                }
            }

            $data['author2_id_str_mv']
                = $this->addNamespaceToAuthorityIds(
                    array_unique(array_merge($corporateAuthorIds, $author2Ids))
                );
            $data['author2_id_role_str_mv']
                = $this->addNamespaceToAuthorityIds($author2IdRoles);
        }

        if (isset($doc->index->index->indexentry)) {
            foreach ($doc->index->index->indexentry as $indexentry) {
                if (isset($indexentry->name->part)) {
                    $data['contents'][] = (string)$indexentry->name->part;
                }
            }
        }

<<<<<<< HEAD
=======
        $data['author_id_str_mv'] = array_merge(
            $this->getAuthorIds(),
            $this->getCorporateAuthorIds()
        );

>>>>>>> 0492a6e9
        $data['format_ext_str_mv'] = $data['format'];

        $data['topic_uri_str_mv'] = $this->getTopicURIs();
        $data['geographic_uri_str_mv'] = $this->getGeographicTopicURIs();

        return $data;
    }

    /**
     * Return subtitle
     *
     * @return string
     */
    protected function getSubtitle()
    {
        // TODO return series id when available in metadata
        return '';
    }

    /**
     * Get unit id
     *
     * @return string
     */
    protected function getUnitId()
    {
        if (isset($this->doc->did->unitid)) {
            foreach ($this->doc->did->unitid as $i) {
                $attr = $i->attributes();
                if ($attr->label == 'Tekninen' && isset($attr->identifier)) {
                    return (string)$attr->identifier;
                }
            }
        }
        return '';
    }

    /**
     * Get author identifiers
     *
     * @return array
     */
    protected function getAuthorIds()
    {
        $result = [];
        if (!isset($this->doc->relations->relation)) {
            return $result;
        }

        foreach ($this->doc->relations->relation as $relation) {
            $type = (string)$relation->attributes()->relationtype;
            if ('cpfrelation' !== $type) {
                continue;
            }
            $role = (string)$relation->attributes()->arcrole;
            switch ($role) {
            case '':
            case 'http://www.rdaregistry.info/Elements/u/P60672':
            case 'http://www.rdaregistry.info/Elements/u/P60434':
                $role = 'aut';
                break;
            case 'http://www.rdaregistry.info/Elements/u/P60429':
                $role = 'pht';
                break;
            default:
                $role = '';
            }
            if ('' === $role) {
                continue;
            }
            $result[] = (string)$relation->attributes()->href;
        }
        return $result;
    }

    /**
     * Get corporate author identifiers
     *
     * @return array
     */
    protected function getCorporateAuthorIds()
    {
        $result = [];
        if (isset($this->doc->did->origination->name)) {
            foreach ($this->doc->did->origination->name as $name) {
                if (isset($name->attributes()->identifier)) {
                    $result[] = (string)$name->attributes()->identifier;
                }
            }
        }
        return $result;
    }

    /**
     * Return usage rights if any
     *
     * @return array ['restricted'] or a more specific id if restricted,
     * empty array otherwise
     */
    protected function getUsageRights()
    {
        if (isset($this->doc->userestrict->p)) {
            foreach ($this->doc->userestrict->p as $restrict) {
                if (strstr((string)$restrict, 'No known copyright restrictions')) {
                    return [];
                }
            }
        }

        if (isset($this->doc->accessrestrict->p)) {
            foreach ($this->doc->accessrestrict->p as $restrict) {
                if (strstr((string)$restrict, 'No known copyright restrictions')) {
                    return [];
                }
            }
        }
        return ['restricted'];
    }

    /**
     * Get date range.
     *
     * @return NULL|array
     */
    protected function getDaterange()
    {
        if (isset($this->doc->did->unitdate)) {
            foreach ($this->doc->did->unitdate as $unitdate) {
                $attributes = $unitdate->attributes();
                if ($attributes->label
                    && (string)$attributes->label === 'Ajallinen kattavuus'
                ) {
                    return $this->parseDateRange(
                        (string)$unitdate->attributes()->normal
                    );
                    break;
                }
            }
        }
        return null;
    }

    /**
     * Parse date range string
     *
     * @param string $input Date range
     *
     * @return NULL|array
     */
    protected function parseDateRange($input)
    {
        if (!$input || $input == '-' || false === strpos($input, '/')) {
            return null;
        }

        $yearLimits = ['0000', '9999'];

        list($start, $end) = explode('/', $input);

        $parseDate = function (
            $date, $defaultYear = '0', $defaultMonth = '01', $defaultDay = '01',
            $hour = '00:00:00'
        ) {
<<<<<<< HEAD
            $unknownDate = false;

            // Set year/month/day to defaults
            $year = str_repeat($defaultYear, 4);
            $month = $defaultMonth;
            $day = $defaultDay;
            if (!in_array($date, ['open', 'unknown'])) {
                $parts = explode('-', $date);
                $year = str_replace('u', $defaultYear, $parts[0]);

                if (isset($parts[1]) && $parts[1] !== 'uu') {
                    $month = $parts[1];
                }

                if (isset($parts[2]) && $parts[2] !== 'uu') {
                    $day = $parts[2];
                }
            } else {
                $unknownDate = true;
            }

            if (null === $day) {
                // Set day to last day of month if default day was not given
                $day = date('t', strtotime("{$year}-{$month}"));
=======
            $startYear = $matches[2];
            $startMonth = sprintf('%02d', $matches[1]);
            $startDay = '01';
            $startDate = $startYear . '-' . $startMonth . '-' . $startDay
                . 'T00:00:00Z';
            $endYear = $matches[4];
            $endMonth = sprintf('%02d', $matches[3]);
            $endDate = $endYear . '-' . $endMonth . '-01';
            try {
                $d = new \DateTime($endDate);
            } catch (\Exception $e) {
                $this->logger->logDebug(
                    'Ead3',
                    "Failed to parse date $endDate, record {$this->source}."
                    . $this->getID()
                );
                $this->storeWarning('invalid end date');
                return null;
>>>>>>> 0492a6e9
            }

            $date = sprintf(
                '%04d-%02d-%02dT%sZ',
                $year, $month, $day, $hour
            );

            try {
<<<<<<< HEAD
                $d = new \DateTime($date);
            } catch (Exception $e) {
=======
                $d = new \DateTime($endDate);
            } catch (\Exception $e) {
                $this->logger->logDebug(
                    'Ead3',
                    "Failed to parse date $endDate, record {$this->source}."
                    . $this->getID()
                );
                $this->storeWarning('invalid end date');
>>>>>>> 0492a6e9
                return null;
            }

            return ['date' => $date, 'unknown' => $unknownDate];
        };

        if (null === ($startDate = $parseDate($start))) {
            $this->logger->log(
                'Ead3',
                "Failed to parse startDate $start, record {$this->source}."
                . $this->getID(),
                Logger::DEBUG
            );
            $this->storeWarning('invalid start date');
            return null;
        }

        if (null === ($endDate = $parseDate($end, '9', '12', null, '23:59:59'))) {
            $this->logger->log(
                'Ead3',
                "Failed to parse endDate $end, record {$this->source}."
                . $this->getID(),
                Logger::DEBUG
            );
            $this->storeWarning('invalid end date');
            return null;
        }

        $startDateUnknown = $startDate['unknown'];

        $startDate = $startDate['date'];
        $endDate = $endDate['date'];

        if (strtotime($startDate) > strtotime($endDate)) {
            $this->logger->logDebug(
                'Ead3',
                "Invalid date range {$startDate} - {$endDate}, record " .
                "{$this->source}." . $this->getID()
            );
            $this->storeWarning('invalid date range');
            $endDate = substr($startDate, 0, 4) . '-12-31T23:59:59Z';
        }

        return [
            'date' => [$startDate, $endDate],
            'startDateUnknown' => $startDateUnknown
        ];
    }

    /**
     * Return author name with role.
     *
     * @param string $name Name
     * @param string $role Role
     *
     * @return string
     */
    protected function getNameWithRole($name, $role = null)
    {
        return $role
            ? "$name " . strtolower($role)
            : $name;
    }

    /**
     * Get topics URIs
     *
     * @return array
     */
    public function getTopicURIs()
    {
        return $this->getTopicsHelper('subject', 'aihe', true);
    }

    /**
     * Get geographic topics URIs
     *
     * @return array
     */
    protected function getGeographicTopicURIs()
    {
        return array_merge(
            $this->getTopicsHelper('geogname', 'aihe', true),
            $this->getTopicsHelper('geogname', 'alueellinen kattavuus', true)
        );
    }

    /**
     * Return format from predefined values
     *
     * @return string
     */
    public function getFormat()
    {
        $level1 = $level2 = null;

        if ((string)$this->doc->attributes()->level === 'fonds') {
            $level1 = 'Document';
        }

        if (isset($this->doc->controlaccess->genreform)) {
            foreach ($this->doc->controlaccess->genreform as $genreform) {
                $format = null;
                foreach ($genreform->part as $part) {
                    $attributes = $part->attributes();
                    if (isset($attributes->lang)
                        && (string)$attributes->lang === 'fin'
                    ) {
                        $format = (string)$part;
                        break;
                    }
                }

                if (!$format) {
                    continue;
                }

                $attr = $genreform->attributes();
                if (isset($attr->encodinganalog)) {
                    $type = (string)$attr->encodinganalog;
                    if ($type === 'ahaa:AI08') {
                        if ($level1 === null) {
                            $level1 = $format;
                        } else {
                            $level2 = $format;
                        }
                    } elseif ($type === 'ahaa:AI57') {
                        $level2 = $format;
                    }
                }
            }
        }

        return $level2 ? "$level1/$level2" : $level1;
    }

    /**
     * Get topics
     *
     * @return array
     */
    protected function getTopics()
    {
        return $this->getTopicsHelper('subject', 'aihe');
    }

    /**
     * Get geographic topics
     *
     * @return array
     */
    protected function getGeographicTopics()
    {
        return array_merge(
            $this->getTopicsHelper('geogname', 'aihe'),
            $this->getTopicsHelper('geogname', 'alueellinen kattavuus')
        );
    }

    /**
     * Get institution
     *
     * @return string
     */
    protected function getInstitution()
    {
        if (isset($this->doc->did->repository)) {
            foreach ($this->doc->did->repository as $repo) {
                $attr = $repo->attributes();
                if (! isset($attr->encodinganalog)
                    || 'ahaa:AI42' !== (string)$attr->encodinganalog
                ) {
                    continue;
                }
                foreach ($repo->corpname as $node) {
                    $attr = $node->attributes();
                    if (! isset($attr->identifier)) {
                        continue;
                    }
                    return (string)$attr->identifier;
                }
            }
        }
        return '';
    }

    /**
     *  Get description
     *
     * @return string
     */
    protected function getDescription()
    {
        if (!empty($this->doc->scopecontent)) {
            $desc = [];
            foreach ($this->doc->scopecontent as $el) {
                if (isset($el->attributes()->encodinganalog)) {
                    continue;
                }
                if (! isset($el->head) || (string)$el->head !== 'Tietosisältö') {
                    continue;
                }
                foreach ($el->p as $p) {
                    $desc[] = trim(html_entity_decode((string)$el->p));
                }
            }
            if (!empty($desc)) {
                return implode('   /   ', $desc);
            }
        }
        return '';
    }
}<|MERGE_RESOLUTION|>--- conflicted
+++ resolved
@@ -259,14 +259,11 @@
             }
         }
 
-<<<<<<< HEAD
-=======
         $data['author_id_str_mv'] = array_merge(
             $this->getAuthorIds(),
             $this->getCorporateAuthorIds()
         );
 
->>>>>>> 0492a6e9
         $data['format_ext_str_mv'] = $data['format'];
 
         $data['topic_uri_str_mv'] = $this->getTopicURIs();
@@ -430,7 +427,6 @@
             $date, $defaultYear = '0', $defaultMonth = '01', $defaultDay = '01',
             $hour = '00:00:00'
         ) {
-<<<<<<< HEAD
             $unknownDate = false;
 
             // Set year/month/day to defaults
@@ -455,26 +451,6 @@
             if (null === $day) {
                 // Set day to last day of month if default day was not given
                 $day = date('t', strtotime("{$year}-{$month}"));
-=======
-            $startYear = $matches[2];
-            $startMonth = sprintf('%02d', $matches[1]);
-            $startDay = '01';
-            $startDate = $startYear . '-' . $startMonth . '-' . $startDay
-                . 'T00:00:00Z';
-            $endYear = $matches[4];
-            $endMonth = sprintf('%02d', $matches[3]);
-            $endDate = $endYear . '-' . $endMonth . '-01';
-            try {
-                $d = new \DateTime($endDate);
-            } catch (\Exception $e) {
-                $this->logger->logDebug(
-                    'Ead3',
-                    "Failed to parse date $endDate, record {$this->source}."
-                    . $this->getID()
-                );
-                $this->storeWarning('invalid end date');
-                return null;
->>>>>>> 0492a6e9
             }
 
             $date = sprintf(
@@ -483,19 +459,14 @@
             );
 
             try {
-<<<<<<< HEAD
                 $d = new \DateTime($date);
-            } catch (Exception $e) {
-=======
-                $d = new \DateTime($endDate);
             } catch (\Exception $e) {
                 $this->logger->logDebug(
                     'Ead3',
-                    "Failed to parse date $endDate, record {$this->source}."
+                    "Failed to parse date $date, record {$this->source}."
                     . $this->getID()
                 );
-                $this->storeWarning('invalid end date');
->>>>>>> 0492a6e9
+                $this->storeWarning('invalid date');
                 return null;
             }
 
